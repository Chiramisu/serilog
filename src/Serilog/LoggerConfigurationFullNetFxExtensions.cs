--- conflicted
+++ resolved
@@ -91,15 +91,9 @@
             IFormatProvider formatProvider = null,
             LoggingLevelSwitch levelSwitch = null)
         {
-<<<<<<< HEAD
-            if (sinkConfiguration == null) throw new ArgumentNullException(nameof(sinkConfiguration));
-            if (outputTemplate == null) throw new ArgumentNullException(nameof(outputTemplate));
-            return sinkConfiguration.Sink(new ColoredConsoleSink(outputTemplate, formatProvider), restrictedToMinimumLevel);
-=======
-            if (sinkConfiguration == null) throw new ArgumentNullException("sinkConfiguration");
-            if (outputTemplate == null) throw new ArgumentNullException("outputTemplate");
+            if (sinkConfiguration == null) throw new ArgumentNullException(nameof(sinkConfiguration));
+            if (outputTemplate == null) throw new ArgumentNullException(nameof(outputTemplate));
             return sinkConfiguration.Sink(new ColoredConsoleSink(outputTemplate, formatProvider), restrictedToMinimumLevel, levelSwitch);
->>>>>>> f211c2ef
         }
 
         /// <summary>
