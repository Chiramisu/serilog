--- conflicted
+++ resolved
@@ -251,11 +251,7 @@
 
             var enclosed = sinksToWrap.Count == 1 ?
                 sinksToWrap.Single() :
-<<<<<<< HEAD
-                new DisposingSafeAggregateSink(sinksToWrap);
-=======
-                new AggregateSink(sinksToWrap);
->>>>>>> 7fc99ab5
+                new DisposingAggregateSink(sinksToWrap);
 
             var wrappedSink = wrapSink(enclosed);
             if (!(wrappedSink is IDisposable) && enclosed is IDisposable target)
