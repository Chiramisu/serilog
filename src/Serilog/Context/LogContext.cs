--- conflicted
+++ resolved
@@ -106,28 +106,6 @@
             return bookmark;
         }
 
-<<<<<<< HEAD
-=======
-        /// <summary>
-        /// Remove all data from the context so that
-        /// cross-app-domain calls can be made without requiring
-        /// Serilog assemblies to be present in the remote domain.
-        /// </summary>
-        /// <returns>A token that will restore the suspended log context data, if any.</returns>
-        /// <remarks>The <see cref="LogContext"/> should not be manipulated further
-        /// until the return value from this method has been disposed.</remarks>
-        /// <returns></returns>
-        public static IDisposable Suspend()
-        {
-            var stack = GetOrCreateEnricherStack();
-            var bookmark = new ContextStackBookmark(stack);
-
-            Enrichers = null;
-
-            return bookmark;
-        }
-
->>>>>>> 4d15d2c7
         static ImmutableStack<ILogEventEnricher> GetOrCreateEnricherStack()
         {
             var enrichers = Enrichers;
